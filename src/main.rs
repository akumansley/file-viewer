use anyhow::Result;
use clap::Parser;
use ratatui::{
    Terminal,
    backend::CrosstermBackend,
    crossterm::{
        event::{self, DisableMouseCapture, EnableMouseCapture, Event, KeyCode, KeyModifiers},
        execute,
        terminal::{EnterAlternateScreen, LeaveAlternateScreen, disable_raw_mode, enable_raw_mode},
    },
    prelude::*,
    widgets::{Paragraph, Wrap},
};
use std::{
    fs::File,
    io::{self, Read},
    path::PathBuf,
};

fn is_keyword(b: u8) -> bool {
    b.is_ascii_alphanumeric() || b == b'_'
}

enum Mode {
    Normal,
    Command(String),
}

struct App {
    lines: Vec<String>,
    cursor_x: usize,
    cursor_y: usize,
    scroll: u16,
    mode: Mode,
}

impl App {
    fn new(content: String) -> Self {
        let lines = content.lines().map(|s| s.to_string()).collect();
        Self {
            lines,
            cursor_x: 0,
            cursor_y: 0,
            scroll: 0,
            mode: Mode::Normal,
        }
    }

    fn content(&self) -> String {
        self.lines.join("\n")
    }

    fn line_len(&self, line: usize) -> usize {
        self.lines.get(line).map(|l| l.len()).unwrap_or(0)
    }

    fn move_left(&mut self) {
        if self.cursor_x > 0 {
            self.cursor_x -= 1;
        }
    }

    fn move_right(&mut self) {
        let len = self.line_len(self.cursor_y);
        if self.cursor_x < len {
            self.cursor_x += 1;
        }
    }

    fn move_down(&mut self, height: u16) {
        if self.cursor_y + 1 < self.lines.len() {
            self.cursor_y += 1;
            if (self.cursor_y as u16) >= self.scroll + height {
                self.scroll = self.cursor_y as u16 - height + 1;
            }
            let len = self.line_len(self.cursor_y);
            if self.cursor_x > len {
                self.cursor_x = len;
            }
        }
    }

    fn move_up(&mut self) {
        if self.cursor_y > 0 {
            self.cursor_y -= 1;
            if (self.cursor_y as u16) < self.scroll {
                self.scroll = self.cursor_y as u16;
            }
            let len = self.line_len(self.cursor_y);
            if self.cursor_x > len {
                self.cursor_x = len;
            }
        }
    }

    fn ensure_visible(&mut self, height: u16) {
        if (self.cursor_y as u16) >= self.scroll + height {
            self.scroll = self.cursor_y as u16 - height + 1;
        }
        if (self.cursor_y as u16) < self.scroll {
            self.scroll = self.cursor_y as u16;
        }
    }

    fn char_at(&self, y: usize, x: usize) -> Option<u8> {
        self.lines.get(y).and_then(|l| l.as_bytes().get(x)).copied()
    }

    fn char_before(&self, y: usize, x: usize) -> Option<u8> {
        if x > 0 {
            return self
                .lines
                .get(y)
                .and_then(|l| l.as_bytes().get(x - 1))
                .copied();
        }
        if y > 0 {
            return self.lines.get(y - 1)?.as_bytes().last().copied();
        }
        None
    }

    fn skip_forward<F>(&self, y: &mut usize, x: &mut usize, pred: F)
    where
        F: Fn(u8) -> bool,
    {
        while *y < self.lines.len() {
            let bytes = self.lines[*y].as_bytes();
            while *x < bytes.len() && pred(bytes[*x]) {
                *x += 1;
            }
            if *x < bytes.len() {
                return;
            }
            if *y + 1 == self.lines.len() {
                return;
            }
            *y += 1;
            *x = 0;
        }
    }

    fn skip_backward<F>(&self, y: &mut usize, x: &mut usize, pred: F)
    where
        F: Fn(u8) -> bool,
    {
        loop {
            if *y == 0 && *x == 0 {
                return;
            }
            if *x == 0 {
                *y -= 1;
                *x = self.lines[*y].len();
                if *x == 0 {
                    continue;
                }
            }
            let bytes = self.lines[*y].as_bytes();
            while *x > 0 && pred(bytes[*x - 1]) {
                *x -= 1;
            }
            return;
        }
    }

    fn move_word_forward(&mut self) {
        let mut y = self.cursor_y;
        let mut x = self.cursor_x;

        if let Some(c) = self.char_at(y, x) {
            if c.is_ascii_whitespace() {
                self.skip_forward(&mut y, &mut x, |b| b.is_ascii_whitespace());
            } else if is_keyword(c) {
                self.skip_forward(&mut y, &mut x, |b| is_keyword(b));
            } else {
                self.skip_forward(&mut y, &mut x, |b| {
                    !is_keyword(b) && !b.is_ascii_whitespace()
                });
            }
        }

        self.skip_forward(&mut y, &mut x, |b| b.is_ascii_whitespace());

        self.cursor_y = y.min(self.lines.len().saturating_sub(1));
        self.cursor_x = x.min(self.line_len(self.cursor_y));
    }

    fn move_word_backward(&mut self) {
        if self.cursor_y == 0 && self.cursor_x == 0 {
            return;
        }

        let mut y = self.cursor_y;
        let mut x = self.cursor_x;

        self.skip_backward(&mut y, &mut x, |b| b.is_ascii_whitespace());

        if let Some(c) = self.char_before(y, x) {
            if is_keyword(c) {
                self.skip_backward(&mut y, &mut x, |b| is_keyword(b));
            } else {
                self.skip_backward(&mut y, &mut x, |b| {
                    !is_keyword(b) && !b.is_ascii_whitespace()
                });
            }
        }

        self.cursor_y = y;
        self.cursor_x = x;
    }

    fn move_paragraph_down(&mut self) {
        for i in self.cursor_y + 1..self.lines.len() {
            if self.lines[i].trim().is_empty() {
                self.cursor_y = i;
                self.cursor_x = 0;
                return;
            }
        }
        self.cursor_y = self.lines.len() - 1;
        self.cursor_x = 0;
    }

    fn move_paragraph_up(&mut self) {
        if self.cursor_y == 0 {
            return;
        }
        for i in (0..self.cursor_y).rev() {
            if self.lines[i].trim().is_empty() {
                self.cursor_y = i;
                self.cursor_x = 0;
                return;
            }
            if i == 0 {
                break;
            }
        }
        self.cursor_y = 0;
        self.cursor_x = 0;
    }

    fn half_page_down(&mut self, height: u16) {
        for _ in 0..height / 2 {
            self.move_down(height);
        }
    }

    fn half_page_up(&mut self, height: u16) {
        for _ in 0..height / 2 {
            self.move_up();
        }
    }

    fn cursor_top(&mut self) {
        self.cursor_y = self.scroll as usize;
        let len = self.line_len(self.cursor_y);
        if self.cursor_x > len {
            self.cursor_x = len;
        }
    }

    fn cursor_middle(&mut self, height: u16) {
        let mid = (self.scroll + height / 2).min(self.lines.len() as u16 - 1);
        self.cursor_y = mid as usize;
        let len = self.line_len(self.cursor_y);
        if self.cursor_x > len {
            self.cursor_x = len;
        }
    }

    fn cursor_bottom(&mut self, height: u16) {
        let bottom = (self.scroll + height - 1).min(self.lines.len() as u16 - 1);
        self.cursor_y = bottom as usize;
        let len = self.line_len(self.cursor_y);
        if self.cursor_x > len {
            self.cursor_x = len;
        }
    }

    fn goto_first_line(&mut self) {
        self.cursor_y = 0;
        self.cursor_x = 0;
    }

    fn goto_last_line(&mut self) {
        if !self.lines.is_empty() {
            self.cursor_y = self.lines.len() - 1;
            self.cursor_x = 0;
        }
    }
}

#[derive(Parser)]
struct Cli {
    /// Print the file without launching the TUI
    #[arg(long)]
    headless: bool,

    /// Path to the file to view
    path: PathBuf,
}

fn main() -> Result<()> {
    let args = Cli::parse();
    let mut file = File::open(&args.path)?;
    let mut content = String::new();
    file.read_to_string(&mut content)?;

    if args.headless {
        println!("{}", content);
        return Ok(());
    }

    // setup terminal
    enable_raw_mode()?;
    let mut stdout = io::stdout();
    execute!(stdout, EnterAlternateScreen, EnableMouseCapture)?;
    let backend = CrosstermBackend::new(stdout);
    let mut terminal = Terminal::new(backend)?;

    let res = run_app(&mut terminal, content);

    // restore terminal
    disable_raw_mode()?;
    execute!(
        terminal.backend_mut(),
        LeaveAlternateScreen,
        DisableMouseCapture
    )?;
    terminal.show_cursor()?;

    if let Err(err) = res {
        println!("{:?}", err)
    }

    Ok(())
}

fn run_app<B: Backend>(terminal: &mut Terminal<B>, content: String) -> io::Result<()> {
    let mut app = App::new(content);
    let mut pending_g = false;
    loop {
        terminal.draw(|f| ui(f, &app))?;

        if let Event::Key(key) = event::read()? {
            let height = terminal.size()?.height;
<<<<<<< HEAD
            match &mut app.mode {
                Mode::Normal => match key.code {
                    KeyCode::Char(':') => app.mode = Mode::Command(String::new()),
                    KeyCode::Char('q') => return Ok(()),
                    KeyCode::Char('h') => app.move_left(),
                    KeyCode::Char('j') => app.move_down(height),
                    KeyCode::Char('k') => app.move_up(),
                    KeyCode::Char('l') => app.move_right(),
                    KeyCode::Char('w') => {
                        app.move_word_forward();
                        app.ensure_visible(height);
                    }
                    KeyCode::Char('b') => {
                        app.move_word_backward();
                        app.ensure_visible(height);
                    }
                    KeyCode::Char('{') => {
                        app.move_paragraph_up();
                        app.ensure_visible(height);
                    }
                    KeyCode::Char('}') => {
                        app.move_paragraph_down();
                        app.ensure_visible(height);
                    }
                    KeyCode::Char('u') if key.modifiers.contains(KeyModifiers::CONTROL) => {
                        app.half_page_up(height);
                    }
                    KeyCode::Char('d') if key.modifiers.contains(KeyModifiers::CONTROL) => {
                        app.half_page_down(height);
                    }
                    KeyCode::Char('H') => {
                        app.cursor_top();
                        app.ensure_visible(height);
                    }
                    KeyCode::Char('M') => {
                        app.cursor_middle(height);
                        app.ensure_visible(height);
                    }
                    KeyCode::Char('L') => {
                        app.cursor_bottom(height);
                        app.ensure_visible(height);
                    }
                    _ => {}
                },
                Mode::Command(cmd) => match key.code {
                    KeyCode::Esc => app.mode = Mode::Normal,
                    KeyCode::Enter => {
                        if cmd.trim() == "q" {
                            return Ok(());
                        }
                        app.mode = Mode::Normal;
                    }
                    KeyCode::Backspace => {
                        cmd.pop();
                    }
                    KeyCode::Char(c) => {
                        cmd.push(c);
                    }
                    _ => {}
                },
=======
            if pending_g {
                if let KeyCode::Char('g') = key.code {
                    app.goto_first_line();
                    app.ensure_visible(height);
                    pending_g = false;
                    continue;
                }
                pending_g = false;
            }
            match key.code {
                KeyCode::Char('q') => return Ok(()),
                KeyCode::Char('h') => app.move_left(),
                KeyCode::Char('j') => app.move_down(height),
                KeyCode::Char('k') => app.move_up(),
                KeyCode::Char('l') => app.move_right(),
                KeyCode::Char('w') => {
                    app.move_word_forward();
                    app.ensure_visible(height);
                }
                KeyCode::Char('b') => {
                    app.move_word_backward();
                    app.ensure_visible(height);
                }
                KeyCode::Char('{') => {
                    app.move_paragraph_up();
                    app.ensure_visible(height);
                }
                KeyCode::Char('}') => {
                    app.move_paragraph_down();
                    app.ensure_visible(height);
                }
                KeyCode::Char('u') if key.modifiers.contains(KeyModifiers::CONTROL) => {
                    app.half_page_up(height);
                }
                KeyCode::Char('d') if key.modifiers.contains(KeyModifiers::CONTROL) => {
                    app.half_page_down(height);
                }
                KeyCode::Char('H') => {
                    app.cursor_top();
                    app.ensure_visible(height);
                }
                KeyCode::Char('M') => {
                    app.cursor_middle(height);
                    app.ensure_visible(height);
                }
                KeyCode::Char('L') => {
                    app.cursor_bottom(height);
                    app.ensure_visible(height);
                }
                KeyCode::Char('g') => {
                    pending_g = true;
                }
                KeyCode::Char('G') => {
                    app.goto_last_line();
                    app.ensure_visible(height);
                }
                _ => {}
>>>>>>> d55c9f23
            }
        }
    }
}

fn ui(f: &mut Frame, app: &App) {
    let area = f.area();
    let paragraph = Paragraph::new(app.content())
        .wrap(Wrap { trim: true })
        .scroll((app.scroll, 0));
    f.render_widget(paragraph, area);
    let cursor_y = area.y + (app.cursor_y as u16).saturating_sub(app.scroll);
    let cursor_x = area.x + app.cursor_x as u16;
    f.set_cursor_position((cursor_x, cursor_y));

    if let Mode::Command(cmd) = &app.mode {
        let cmd_area = Rect {
            x: area.x,
            y: area.y + area.height.saturating_sub(1),
            width: area.width,
            height: 1,
        };
        let text = format!(":{}", cmd);
        let paragraph = Paragraph::new(text);
        f.render_widget(paragraph, cmd_area);
        f.set_cursor_position((cmd_area.x + 1 + cmd.len() as u16, cmd_area.y));
    }
}
#[cfg(test)]
mod tests {
    use super::*;
    use insta::assert_snapshot;
    use ratatui::{Terminal, backend::TestBackend};

    #[test]
    fn initial_ui_snapshot() {
        let content = "hello\nworld".to_string();
        let app = App::new(content);
        let backend = TestBackend::new(20, 5);
        let mut terminal = Terminal::new(backend).unwrap();
        terminal.draw(|f| ui(f, &app)).unwrap();
        assert_snapshot!(terminal.backend());
    }
}<|MERGE_RESOLUTION|>--- conflicted
+++ resolved
@@ -344,7 +344,7 @@
 
         if let Event::Key(key) = event::read()? {
             let height = terminal.size()?.height;
-<<<<<<< HEAD
+
             match &mut app.mode {
                 Mode::Normal => match key.code {
                     KeyCode::Char(':') => app.mode = Mode::Command(String::new()),
@@ -405,65 +405,7 @@
                     }
                     _ => {}
                 },
-=======
-            if pending_g {
-                if let KeyCode::Char('g') = key.code {
-                    app.goto_first_line();
-                    app.ensure_visible(height);
-                    pending_g = false;
-                    continue;
-                }
-                pending_g = false;
-            }
-            match key.code {
-                KeyCode::Char('q') => return Ok(()),
-                KeyCode::Char('h') => app.move_left(),
-                KeyCode::Char('j') => app.move_down(height),
-                KeyCode::Char('k') => app.move_up(),
-                KeyCode::Char('l') => app.move_right(),
-                KeyCode::Char('w') => {
-                    app.move_word_forward();
-                    app.ensure_visible(height);
-                }
-                KeyCode::Char('b') => {
-                    app.move_word_backward();
-                    app.ensure_visible(height);
-                }
-                KeyCode::Char('{') => {
-                    app.move_paragraph_up();
-                    app.ensure_visible(height);
-                }
-                KeyCode::Char('}') => {
-                    app.move_paragraph_down();
-                    app.ensure_visible(height);
-                }
-                KeyCode::Char('u') if key.modifiers.contains(KeyModifiers::CONTROL) => {
-                    app.half_page_up(height);
-                }
-                KeyCode::Char('d') if key.modifiers.contains(KeyModifiers::CONTROL) => {
-                    app.half_page_down(height);
-                }
-                KeyCode::Char('H') => {
-                    app.cursor_top();
-                    app.ensure_visible(height);
-                }
-                KeyCode::Char('M') => {
-                    app.cursor_middle(height);
-                    app.ensure_visible(height);
-                }
-                KeyCode::Char('L') => {
-                    app.cursor_bottom(height);
-                    app.ensure_visible(height);
-                }
-                KeyCode::Char('g') => {
-                    pending_g = true;
-                }
-                KeyCode::Char('G') => {
-                    app.goto_last_line();
-                    app.ensure_visible(height);
-                }
-                _ => {}
->>>>>>> d55c9f23
+
             }
         }
     }
