--- conflicted
+++ resolved
@@ -757,7 +757,6 @@
         terminal.draw(|f| ui(f, &app)).unwrap();
         assert_snapshot!("slash_enters_search_mode", terminal.backend());
     }
-<<<<<<< HEAD
 
     #[test]
     fn search_highlighting() {
@@ -784,9 +783,8 @@
         terminal.draw(|f| ui(f, &app)).unwrap();
         assert_snapshot!("command_help_opens_help_screen", terminal.backend());
     }
-=======
+
     #[test]
->>>>>>> 27efe070
     fn help_screen_renders() {
         let content = "hello".to_string();
         let mut app = App::new(content);
