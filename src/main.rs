--- conflicted
+++ resolved
@@ -679,7 +679,6 @@
     }
 
     #[test]
-<<<<<<< HEAD
     fn command_q_ui() {
         let content = "hello\nworld".to_string();
         let mut app = App::new(content);
@@ -688,7 +687,7 @@
         let mut terminal = Terminal::new(backend).unwrap();
         terminal.draw(|f| ui(f, &app)).unwrap();
         assert_snapshot!("command_q_ui", terminal.backend());
-=======
+    }
     fn help_screen_renders() {
         let content = "hello".to_string();
         let mut app = App::new(content);
@@ -697,6 +696,5 @@
         let mut terminal = Terminal::new(backend).unwrap();
         terminal.draw(|f| ui(f, &app)).unwrap();
         assert_snapshot!("help_screen", terminal.backend());
->>>>>>> 0649003e
     }
 }